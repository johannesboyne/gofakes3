--- conflicted
+++ resolved
@@ -3,7 +3,7 @@
 # Check https://circleci.com/docs/2.0/language-go/ for more details
 version: 2
 jobs:
-  build:
+  functest:
     docker:
     - image: circleci/golang:1.9
     working_directory: /go/src/github.com/johannesboyne/gofakes3
@@ -11,7 +11,14 @@
     - checkout
     - run: go get -v -t -d ./...
     - run: go test -v ./...
-<<<<<<< HEAD
+    - run: go test -race -coverprofile=coverage.txt -covermode=atomic
+    - run: bash <(curl -s https://codecov.io/bash)
+  inttest:
+    docker:
+    - image: circleci/golang:1.9
+    steps:
+    - checkout
+    - run: <command>
     - run:
         name: "Pull Submodules"
         command: |
@@ -20,7 +27,9 @@
     - run: sudo apt-get update
     - run: sudo apt-get install python-virtualenv
     - run: ./s3test/test.sh
-=======
-    - run: go test -race -coverprofile=coverage.txt -covermode=atomic
-    - run: bash <(curl -s https://codecov.io/bash)
->>>>>>> 3053187a
+workflows:
+  version: 2
+  test:
+    jobs:
+      - functest
+      - inttest